import logging as log
import os as os
from itertools import compress
import numpy as np
import pytraj as pt
import pymbar
from scipy.interpolate import Akima1DInterpolator
<<<<<<< HEAD
=======

>>>>>>> 9944705c

class fe_calc(object):
    """
    Computes the free energy for an APR transformation. After calling `compute_free_energy()`, the 
    results are stored in a dictionary called `results` in kcal/mol.

    Attributes
    ----------
    temperature : float
        The simulation temperature (Kelvin)
    k_B : float
        Boltzmann's constant (kcal/mol-K)
    beta : float
        1 / (k_B * T)  (kcal/mol)
    prmtop : str or ParmEd AmberParm
        Simulation parameters
    trajectory : str
        File name of the trajectories (can probably include a wildcard)
    path : str
        The parent directory that contains the simulation windows
    restraint_list : list
        List of restraints to be analyzed (this can now be a list of all simulation restraints)
    changing_restraints : dict
        Dictionary containing which restraints change during which phase of the calculation
    orders : dict
        The sorted order of windows for analysis
    simulation_data : dict
        Dictionary containing collected trajectory values for the relevant restraints and windows
    methods : list
        List of analysis methods to be performed. Combo of free energy method (e.g., MBAR, TI, ...)
        and decorrelation method (blocking, autocorrelation).
    conservative_subsample : bool
        If True, the statistical inefficiency is rounded up to the nearest integer. If false, the
        non-integer value is used. Default: False.
    bootcycles : int
        Number of bootstrap iterations for the TI methods.
    compute_roi : bool
        If True, compute the ROI value for each window. The more negative the ROI, the better the
        return on investment of computing more frames for this particular window. Default: False.
    compute_largest_neighbor : bool
        If True, find and store the max SEM to the neighbor windows. Default: False.
    ti_matrix : str
        If 'full', the TI mean/sem free energy is computed between all windows. If 'diagonal',
        the mean/sem free energy is computed between the first window and all other windows,
        as well as between all neighboring windows. If 'endpoints', the free energy is
        computed between only the first and last window.
    exact_sem_each_ti_fraction : bool (THIS NEEDS A BETTER NAME)
        If False, the SEM is computed once for the full dataset, and then the SEM for each fraction
        is estimated based on the total standard deviation and the fractional number of uncorrelated
        data points. If True, the SEM will be recomputed each fraction using just the fraction of raw
        data. Default: False.
    fractions : list
        A list of fractions of the total data for which a free energy will be computed.
        Default: [1.0].
    results : {dict}
        TODO: description
    """

    def __init__(self):

        self._temperature = 298.15
        self.k_B = 0.0019872041
        self.beta = 1 / (self.k_B * self._temperature)
        self.prmtop = None
        self.trajectory = None
        self.path = None
        self.restraint_list = []
        self.changing_restraints = None
        self.orders = None
        self.simulation_data = None
        self.methods = ['mbar-block']  # mbar-autoc, mbar-nocor, ti-block, ti-autoc, ti-nocor
        self.conservative_subsample = False
        self.bootcycles = 10000
        self.compute_roi = False
        self.ti_matrix = 'full'
        self.exact_sem_each_ti_fraction = False
        self.fractions = [1.0]
        self.results = {}

    @property
    def temperature(self):
        """Allow updating of beta with temperature."""
        return self._temperature

    @temperature.setter
    def temperature(self, new_temperature):
        """Set updating of beta with new temperature."""
        self.beta = 1 / (self.k_B * new_temperature)

    def collect_data(self, single_prmtop=False):
        """Gather simulation data on the distance, angle, and torsion restraints that change during the simulation.

        """

        self.changing_restraints = self.identify_changing_restraints()
        self.orders = self.determine_window_order()
        self.simulation_data = self.read_trajectories(single_prmtop=single_prmtop)

    def identify_changing_restraints(self):
        """Figure out which restraints change during each phase of the calculation.
        
        Returns
        -------
        changing_restraints : {dict}
            A dictionary containing which restraints change during which phase of the calculation
        """

        changing_restraints = {'attach': [], 'pull': [], 'release': []}

        for phase in ['attach', 'pull', 'release']:
            if phase == 'attach' or phase == 'release':
                changing_parameter = 'force_constants'
            else:
                changing_parameter = 'targets'
            for restraint in self.restraint_list:
                if restraint.phase[phase][changing_parameter] is not None:
                    static = all(
                        np.isclose(x, restraint.phase[phase][changing_parameter][0])
                        for x in restraint.phase[phase][changing_parameter])
                else:
                    static = True

                changing_restraints[phase].append(not static)

        return changing_restraints

    def determine_window_order(self):
        """Order the trajectories (i.e., simulation windows) in terms of increasing force constants and
        targets for each restraint.
        
        Returns
        -------
        orders : {dict}
            The sorted order of windows for analysis
        """

        orders = {'attach': [], 'pull': [], 'release': []}
        active_attach_restraints = np.asarray(self.restraint_list)[self.changing_restraints['attach']]
        active_pull_restraints = np.asarray(self.restraint_list)[self.changing_restraints['pull']]
        active_release_restraints = np.asarray(self.restraint_list)[self.changing_restraints['release']]

        attach_orders = []
        pull_orders = []
        release_orders = []

        for restraint in active_attach_restraints:
            attach_orders.append(np.argsort(restraint.phase['attach']['force_constants']))
        if not all([np.array_equal(attach_orders[0], i) for i in attach_orders]):
            raise Exception('The order of increasing force constants is not the same in all restraints.')
        elif attach_orders:
            orders['attach'] = attach_orders[0]
        else:
            orders['attach'] = np.empty(0)

        for restraint in active_pull_restraints:
            pull_orders.append(np.argsort(restraint.phase['pull']['targets']))
        if not all([np.array_equal(pull_orders[0], i) for i in pull_orders]):
            raise Exception('The order of increasing target distances is not the same in all restraints.')
        elif pull_orders:
            orders['pull'] = pull_orders[0]
        else:
            orders['pull'] = np.empty(0)

        for restraint in active_release_restraints:
            release_orders.append(np.argsort(restraint.phase['release']['force_constants']))
        if not all([np.array_equal(release_orders[0], i) for i in release_orders]):
            raise Exception('The order of increasing force constants is not the same in all restraints.')
        elif release_orders:
            orders['release'] = release_orders[0]
        else:
            orders['release'] = np.empty(0)

        return orders

    def read_trajectories(self, single_prmtop=False):
        """For each each phase and window, and for each non-static restraint, parse the trajectories to 
        get the restraint values.

        Parameters
        ----------
        single_prmtop : {bool}
            Whether a single `prmtop` is read for all windows

        Returns
        -------
        data : {dict}
            Dictionary containing restraint values for analysis 
        """

        data = {'attach': [], 'pull': [], 'release': []}

        ordered_attach_windows = [
            os.path.join(self.path, 'a{:03d}'.format(i)) for i in self.orders['attach'] if i is not None
        ]
        ordered_pull_windows = [
            os.path.join(self.path, 'p{:03d}'.format(i)) for i in self.orders['pull'] if i is not None
        ]
        ordered_release_windows = [
            os.path.join(self.path, 'r{:03d}'.format(i)) for i in self.orders['release'] if i is not None
        ]

        active_attach_restraints = np.asarray(self.restraint_list)[self.changing_restraints['attach']]
        active_pull_restraints = np.asarray(self.restraint_list)[self.changing_restraints['pull']]
        active_release_restraints = np.asarray(self.restraint_list)[self.changing_restraints['release']]

        # Niel: I'm just checking if *one* restraint is `continuous_apr`,
        # which should be the same value for all restraints.
        if len(active_attach_restraints) > 0:
            if active_attach_restraints[0].continuous_apr and self.orders['attach'].any and self.orders['pull'].any:
                log.debug('Replacing {} with {} in {} for `continuous_apr`...'.format(
                    ordered_attach_windows[-1], ordered_pull_windows[0], ordered_attach_windows))
                ordered_attach_windows[-1] = ordered_pull_windows[0]

        if len(active_release_restraints) > 0:
            if active_release_restraints[0].continuous_apr and self.orders['release'].any and self.orders['pull'].any:
                log.debug('Replacing {} with {} in {} for `continuous_apr`...'.format(
                    ordered_release_windows[-1], ordered_pull_windows[-1], ordered_release_windows))
                ordered_release_windows[-1] = ordered_pull_windows[-1]


        for window_index, window in enumerate(ordered_attach_windows):
            phase = 'attach'
            data[phase].append([])
            traj = load_trajectory(window, self.trajectory, self.prmtop, single_prmtop)
            for restraint_index, restraint in enumerate(active_attach_restraints):
                data[phase][window_index].append([])
                data[phase][window_index][restraint_index] = read_restraint_data(traj, restraint)

        for window_index, window in enumerate(ordered_pull_windows):
            phase = 'pull'
            data[phase].append([])
            traj = load_trajectory(window, self.trajectory, self.prmtop, single_prmtop)
            for restraint_index, restraint in enumerate(active_pull_restraints):
                data[phase][window_index].append([])
                data[phase][window_index][restraint_index] = read_restraint_data(traj, restraint)

        for window_index, window in enumerate(ordered_release_windows):
            phase = 'release'
            data[phase].append([])
            traj = load_trajectory(window, self.trajectory, self.prmtop, single_prmtop)
            for restraint_index, restraint in enumerate(active_release_restraints):
                data[phase][window_index].append([])
                data[phase][window_index][restraint_index] = read_restraint_data(traj, restraint)

        return data

    def prepare_data(self, phase):
        number_of_windows = len(self.simulation_data[phase])
        data_points = [len(np.asarray(x).T) for x in self.simulation_data[phase]]
        max_data_points = max(data_points)
        active_restraints = list(compress(self.restraint_list, self.changing_restraints[phase]))
        force_constants = [np.copy(i.phase[phase]['force_constants']) for i in active_restraints]
        # Convert force constants from radians to degrees for angles/dihedrals
        for r, rest in enumerate(active_restraints):
            if rest.mask3 is not None:
                force_constants[r] *= (np.pi / 180.0)**2
        targets = [i.phase[phase]['targets'] for i in active_restraints]

        ordered_force_constants = [i[self.orders[phase]] for i in force_constants]
        ordered_targets = [i[self.orders[phase]] for i in targets]

        return number_of_windows, data_points, max_data_points, active_restraints, \
               ordered_force_constants, ordered_targets, \
               self.simulation_data[phase]

    def run_mbar(self, phase, prepared_data, method, verbose=False):
        """
        Compute the free energy matrix for a series of windows. We'll follow the pymbar nomenclature for data structures.
        """

        # Unpack the prepared data
        num_win, data_points, max_data_points, active_rest, force_constants, targets, ordered_values = prepared_data

        # Number of data points in each restraint value array
        N_k = np.array(data_points)

        # Setup the reduced potential energy array. ie, the potential of each window's
        # coordinates in each window's potential function
        u_kln = np.zeros([num_win, num_win, max_data_points], np.float64)

        # Transpose force_constants and targets into "per window" format, instead of
        # the "per restraint" format.
        force_constants_T = np.asarray(force_constants).T
        targets_T = np.asarray(targets).T

        # Note, the organization of k = coordinate windows, l = potential windows
        # seems to be opposite of the documentation. But I got wrong numbers the other way around.
        for k in range(num_win):  # Coordinate windows
            for l in range(num_win):  # Potential Windows

                for r, rest in enumerate(active_rest):  # Restraints
                    # If this is a dihedral, we need to shift around restraint value
                    # on the periodic axis to make sure the lowest potential is used.
                    if rest.mask3 is not None and rest.mask4 is not None:
                        target = targets_T[l, r]
                        bool_list = ordered_values[k][r] < target - 180.0  # Coords from coord window, k
                        ordered_values[k][r][bool_list] += 360.0
                        bool_list = ordered_values[k][r] > target + 180.0
                        ordered_values[k][r][bool_list] -= 360.0

                # Compute the potential ... for each frame, sum the contributions for each restraint
                # Note, we multiply by beta, and do some extra [l,:,None] to get the math operation correct.
                u_kln[k, l, 0:N_k[k]] = np.sum(
                    self.beta * force_constants_T[l, :, None] * (ordered_values[k] - targets_T[l, :, None])**2, axis=0)

        g_k = np.ones([num_win], np.float64)
        # Should I subsample based on the restraint coordinate values? Here I'm
        # doing it on the potential.  Should be pretty close ....
        if method == 'mbar-block':
            # We want to use all possible data to get the free energy estimates Deltaf_ij,
            # but for uncertainty estimates we'll subsample to create uncorrelated data.
            for k in range(num_win):
                l = k
                # If the potential is zero everywhere, we can't estimate the uncertainty, so
                # check the next *potential* window which probably had non-zero force constants
                while not u_kln[k, l, 0:N_k[k]].any():
                    l += 1
                # Now compute statistical inefficiency: g = N*(SEM**2)/variance
                nearest_max = get_nearest_max(N_k[k])
                sem = get_block_sem(u_kln[k, l, 0:nearest_max])
                variance = np.var(u_kln[k, l, 0:N_k[k]])
                g_k[k] = (N_k[k] * (sem**2) / variance)

        # Create subsampled indices and count their lengths. If g=1, ie no correlation,
        # then subsampling will return identical indices to original (hopefully)
        ss_indices = []
        N_ss = np.zeros([num_win], np.int32)  # N_subsample
        for k in range(num_win):
            ss_indices.append(get_subsampled_indices(N_k[k], g_k[k], conservative=self.conservative_subsample))
            N_ss[k] = len(ss_indices[k])

        self.results[phase][method]['fraction_fe_matrix'] = {}
        self.results[phase][method]['fraction_sem_matrix'] = {}
        for fraction in self.fractions:
            # Setup mbar calc, and get matrix of free energies, uncertainties
            # To estimate the free energy, we won't do subsampling.  We'll do
            # another MBAR calculation later with subsampling to estimate the
            # uncertainty.
            frac_N_k = np.array([int(fraction*n) for n in N_k], dtype=np.int32)
                
            mbar = pymbar.MBAR(u_kln, frac_N_k, verbose=verbose)
            Deltaf_ij, dDeltaf_ij, Theta_ij = mbar.getFreeEnergyDifferences(compute_uncertainty=True)

            if method == 'mbar-block':
                # Create subsampled indices and count their lengths
                frac_N_ss = np.array([int(fraction*n) for n in N_ss], dtype=np.int32)
    
                # Create a new potential array for the uncertainty calculation (are we using too much memory?)
                u_kln_err = np.zeros([num_win, num_win, np.max(frac_N_ss)], np.float64)
    
                # Populate the subsampled array, drawing the appropriate fraction of subsamples from the original
                for k in range(num_win):
                    for l in range(num_win):
                        u_kln_err[k, l, 0:frac_N_ss[k]] = u_kln[k, l, ss_indices[k][0:frac_N_ss[k]]]
    
                # We toss junk_Deltaf_ij, because we got a better estimate for it from above using all data.
                # But dDeltaf_ij will replace the previous, because it correctly accounts for the
                # correlation in the data.
                mbar = pymbar.MBAR(u_kln_err, frac_N_ss, verbose=verbose)
                junk_Deltaf_ij, dDeltaf_ij, Theta_ij = mbar.getFreeEnergyDifferences(compute_uncertainty=True)

            # Put back into kcal/mol
            Deltaf_ij /= self.beta
            dDeltaf_ij /= self.beta

            self.results[phase][method]['fraction_fe_matrix'][fraction] = Deltaf_ij
            self.results[phase][method]['fraction_sem_matrix'][fraction] = dDeltaf_ij


    def run_ti(self, phase, prepared_data, method, fraction=1.0):
        """
        Compute the free energy using the TI method.

        We compute the partial derivative (ie forces), for each frame, with respect to the
        changing parameter, either a lambda or target value. The force constants
        are scaled by the lambda parameter which controls their strength: 0 to fc_max.
        Potential:
          U = lambda*fc_max*(values - target)**2
        Forces Attach:
          dU/dlambda = fc_max*(values - target)**2
        Forces Pull:
          dU/dtarget = 2*lambda*fc_max(values - target)
        Forces Release:
          (same as Attach)

        Then we integrate over the interval covered by lambda or target.

        ### WARNING!! I HAVE ONLY CONSIDERED WHETHER THIS WILL WORK FOR THE
        ### CASE WHEN THE PULL PHASE IS A SINGLE DISTANCE RESTRAINT WITH A
        ### CHANGING TARGET VALUE.  WILL NEED FURTHER THOUGHT FOR CHANGING
        ### ANGLE OR DIHEDRAL.

        """

        # Unpack the prepared data
        num_win, data_points, max_data_points, active_rest, force_constants, targets, ordered_values = prepared_data

        # Number of data points in each restraint value array
        N_k = np.array(data_points)

        # The dU array to store the partial derivative of the potential with respect lambda or target,
        # depending on the whether attach/release or pull. Data stored for each frame.  This just a
        # temporary storage space.
        dU = np.zeros([num_win, max_data_points], np.float64)

        # The mean, sem, std. dev, and number of uncorrelated dU values for each window
        dU_avgs = np.zeros([num_win], np.float64)
        dU_sems = np.zeros([num_win], np.float64)
        dU_stdv = np.zeros([num_win], np.float64)
        dU_Nunc = np.zeros([num_win], np.float64)
        g = np.zeros([num_win], np.float64) # Statistical Inefficiency

        # Array for values of the changing coordinate (x-axis), either lambda or target.
        # I'll name them dl_vals for dlambda values.
        dl_vals = np.zeros([num_win], np.float64)

        # Setup interpolation array for the dLambda (dl) coordinate. We're gonna create
        # this progressively by appending ...
        dl_intp = np.zeros([0], np.float64)

        # Store the max force constant value for each restraint.
        max_force_constants = np.array([np.max(force_constants[r]) for r in range(len(active_rest))])

        # Transpose force_constants and targets into "per window" format, instead of
        # the "per restraint" format.
        force_constants_T = np.asarray(force_constants).T
        targets_T = np.asarray(targets).T

        # For each window: do dihedral wrapping, compute forces, append dl_intp
        for k in range(num_win):  # Coordinate windows

            # Wrap dihedrals so we get the right potential
            for r, rest in enumerate(active_rest):  # Restraints
                # If this is a dihedral, we need to shift around restraint value
                # on the periodic axis to make sure the lowest potential is used.
                if rest.mask3 is not None and rest.mask4 is not None:
                    target = targets_T[k, r]
                    bool_list = ordered_values[k][r] < target - 180.0
                    ordered_values[k][r][bool_list] += 360.0
                    bool_list = ordered_values[k][r] > target + 180.0
                    ordered_values[k][r][bool_list] -= 360.0

            # Compute forces and store the values of the changing coordinate, either lambda or target
            if phase == 'attach' or phase == 'release':
                dU[k,0:N_k[k]] = np.sum(max_force_constants[:, None] * (ordered_values[k] - targets_T[k, :, None])**2, axis=0)
                # this is lambda. assume the same scaling for all restraints
                dl_vals[k] = force_constants_T[k, 0]/max_force_constants[0]
            else:
                dU[k,0:N_k[k]] = np.sum(2.0 * max_force_constants[:, None] * (ordered_values[k] - targets_T[k, :, None]), axis=0)
                # Currently assuming a single distance restraint
                dl_vals[k] = targets_T[k, 0]

            # Compute StdDevs and SEMs, unless we're going to do exact_sem_each_ti_fraction
            dU_avgs[k] = np.mean( dU[k,0:N_k[k]] )
            dU_stdv[k] = np.std( dU[k,0:N_k[k]] )
            if method == 'ti-block':
                nearest_max = get_nearest_max(N_k[k])
                dU_sems[k] = get_block_sem( dU[k,0:nearest_max] )
                # Rearrange SEM = StdDev/sqrt(N) to get N_uncorrelated
                dU_Nunc[k] = ( dU_stdv[k] / dU_sems[k] )**2
            elif method == 'ti-nocor':
                dU_sems[k] = dU_stdv[k]/np.sqrt(N_k[k])    
                dU_Nunc[k] = N_k[k]
            g[k] = N_k[k]/dU_Nunc[k]

            # Create the interpolation by appending 100 points between each window.
            # Start with k=1 so we don't double count.
            if k > 0:
                dl_intp = np.append(dl_intp,np.linspace(dl_vals[k-1], dl_vals[k], num=100, endpoint=False))

        # Tack on the final value to the dl interpolation
        dl_intp = np.append(dl_intp, dl_vals[-1])

        log.debug('Running bootstrap calculations')

<<<<<<< HEAD
        # Setup fractions. For simplicity, we'll always do this, even
        # if we're doing the total data, ie self.fractions=[1.0].
        self.results[phase][method]['fraction_fe_matrix'] = {}
        self.results[phase][method]['fraction_sem_matrix'] = {}
        for fraction in self.fractions:

            log.debug('Working on fraction ... {}'.format(fraction))

            # Compute means for this fraction.
            frac_dU_avgs = np.array([np.mean(dU[k,0:int(fraction*n)]) for k,n in enumerate(N_k)])

            # If self.exact_sem_each_ti_fraction, we're gonna recomputelf.exact_sem_each_ti_fraction the SEM for each fraction
            # rather than estimating it from the standard deviation (dU_stdv) and number of 
            # uncorrelated data points (dU_Nunc) from the total data set.
            if method == 'ti-block' and self.exact_sem_each_ti_fraction:
                frac_dU_sems = np.zero([k], np.float64)
                for k in range(num_win):
                    nearest_max = get_nearest_max( int(fraction*N_k[k]) )
                    frac_dU_sems[k] = get_block_sem( dU[k,0:nearest_max] )
            elif method == 'ti-nocor' and self.exact_sem_each_ti_fraction:
                frac_dU_sems = np.zero([k], np.float64)
                for k in range(num_win):
                    frac_dU_sems[k] = np.std( dU[k,0:int(fraction*N_k[k])] )/np.sqrt(int(fraction*N_k[k]))
            else:
                frac_dU_sems = dU_stdv/np.sqrt(fraction*dU_Nunc)

            dU_samples = np.random.normal(frac_dU_avgs, frac_dU_sems, size=(self.bootcycles, frac_dU_avgs.size))

            # Run bootstraps
            self.results[phase][method]['fraction_fe_matrix'][fraction],\
            self.results[phase][method]['fraction_sem_matrix'][fraction] \
                = integrate_bootstraps(dl_vals, dU_samples, x_intp=dl_intp, matrix=self.ti_matrix)

            # The attach/release work (integration) yields appropriately positive work, but
            # the pull work needs a negative multiplier.  Like W = -f*d type thing.  I need
            # an intuitive way to explain this.
            if phase == 'pull':
                self.results[phase][method]['fraction_fe_matrix'][fraction] *= -1.0

        if self.compute_roi:
            log.info(phase + ': computing ROI for '+method)
            # Do ROI calc
            max_fraction = np.max(self.fractions)
            # If we didn't compute fe/sem for fraction 1.0 already, do it now
            dU_samples = np.random.normal(dU_avgs, dU_sems, size=(self.bootcycles, dU_avgs.size))
            if not np.isclose(max_fraction, 1.0):
                junk_fe, total_sem_matrix = integrate_bootstraps(dl_vals, dU_samples, x_intp=dl_intp, matrix=self.ti_matrix)
            else:
                total_sem_matrix = self.results[phase][method]['fraction_sem_matrix'][max_fraction]
            self.results[phase][method]['roi'] = np.zeros([num_win], np.float64)
            for k in range(num_win):
                # Compute overall integrated SEM with 10% smaller SEM for dU[k]
                cnvg_dU_samples = np.array(dU_samples)
                cnvg_dU_samples[:,k] = np.random.normal(dU_avgs[k], 0.9*dU_sems[k], self.bootcycles)
                junk_fe, cnvg_sem_matrix = integrate_bootstraps(dl_vals, cnvg_dU_samples, x_intp=dl_intp, matrix=self.ti_matrix)
    
                #         d( dG_sem )      d( dUdl_sem )
                # ROI = --------------- * ---------------
                #        d( dUdl_sem )     d( n_frames )
                #
                # Deriv1----^---^---^        ^---^---^----Deriv2
    
                # Deriv1:
                deriv1 = (cnvg_sem_matrix[0,-1] - total_sem_matrix[0,-1])/(-0.1*dU_sems[k])
    
                # Deriv2:
                #
                # dUdl_sem = dUdl_stddev / sqrt(n_frames/g)
                #
                # d( dUdl_sem )              dUdl_stddev
                # -------------- =  - --------------------------
                # d( n_frames )          2g * (n_frames/g)**3/2
    
                deriv2 = -1.0*dU_stdv[k] / ( 2.0*g[k] * (N_k[k]/g[k])**(3.0/2.0) )
    
                # ROI
                self.results[phase][method]['roi'][k] = deriv1 * deriv2            
=======
        # Bootstrap the integration
        for bcyc in range(self.bootcycles):
            interpolation = Akima1DInterpolator(dl_vals, dU_samples[:,bcyc])
            y_spline = interpolation(x_spline)
            for j in range(0,num_win):
                for k in range(j+1,num_win):
                    # If quick_ti_matrix, only do first row and neighbors in matrix
                    if self.quick_ti_matrix and j != 0 and k-j > 1:
                        continue
                    if self.quicker_ti_matrix and j != 0 and k != num_win-1:
                        continue
                    beg = spline_idxs[j]
                    end = spline_idxs[k]
                    # Integrate
                    int_matrix[j,k,bcyc] = int_sign*np.trapz( y_spline[beg:end], x_spline[beg:end] )

        # Populate fe_matrix, sem_matrix
        for j in range(0,num_win):
            for k in range(j+1,num_win):
                # If quick_ti_matrix, only populate first row and neighbors in matrix
                if self.quick_ti_matrix and j != 0 and k-j > 1:
                    fe_matrix[j, k] = None
                    fe_matrix[k, j] = None
                    sem_matrix[j, k] = None
                    sem_matrix[k, j] = None
                else:
                    fe_matrix[j, k] = np.mean(int_matrix[j,k])
                    fe_matrix[k, j] = -1.0*fe_matrix[j, k]
                    sem_matrix[j, k] = np.std(int_matrix[j,k])
                    sem_matrix[k, j] = sem_matrix[j, k]

        return fe_matrix, sem_matrix

>>>>>>> 9944705c

    def compute_free_energy(self):
        """
        Do free energy calc.
        """

        for fraction in self.fractions:
            if fraction <= 0.0 or fraction > 1.0:
                raise Exception('The fraction of data to analyze must be 0 < fraction <= 1.0.')

        for phase in ['attach', 'pull', 'release']:
            self.results[phase] = {}
            self.results[phase]['window_order'] = self.orders[phase]
            for method in self.methods:
                # Initialize some values that we will compute
                # The matrix gives all possible fe/sem for any window to any other window
                self.results[phase][method] = {}

                # Prepare data
                if sum(self.changing_restraints[phase]) == 0:
                    log.debug('Skipping free energy calculation for %s' % phase)
                    continue
<<<<<<< HEAD
                prepared_data = self.prepare_data(phase)
=======
                prepared_data = self._prepare_data(phase)
>>>>>>> 9944705c
                self.results[phase][method]['n_frames'] = np.sum(prepared_data[1])

                log.debug("Running {} analysis on {} phase ...".format(method,phase))

                # Run the method
                if method == 'mbar-block':
                    self.run_mbar(phase, prepared_data, method)
                elif method == 'ti-block':
                    self.run_ti(phase, prepared_data, method)
                else:
                    raise Exception("The method '{}' is not valid for compute_free_energy".format(method))

<<<<<<< HEAD
                # Store endpoint free energy and SEM for each fraction
                self.results[phase][method]['fraction_n_frames'] = {}
                self.results[phase][method]['fraction_fe'] = {}
                self.results[phase][method]['fraction_sem'] = {}
                for fraction in self.fractions:
                    self.results[phase][method]['fraction_n_frames'][fraction] \
                        = int(fraction*self.results[phase][method]['n_frames'])

                    self.results[phase][method]['fraction_fe'][fraction] \
                        = self.results[phase][method]['fraction_fe_matrix'][fraction][0, -1]

                    self.results[phase][method]['fraction_sem'][fraction] \
                        = self.results[phase][method]['fraction_sem_matrix'][fraction][0, -1]

#                    print(fraction, self.results[phase][method]['fraction_fe'][fraction],'(',self.results[phase][method]['fraction_sem'][fraction],')')

                # Set these higher level (total) values, which will be slightly easier to access
                max_fraction = np.max(self.fractions)
                self.results[phase][method]['fe_matrix'] = self.results[phase][method]['fraction_fe_matrix'][max_fraction]
                self.results[phase][method]['sem_matrix'] = self.results[phase][method]['fraction_sem_matrix'][max_fraction]
                self.results[phase][method]['fe'] = self.results[phase][method]['fe_matrix'][0, -1]
                self.results[phase][method]['sem'] = self.results[phase][method]['sem_matrix'][0, -1]

                # Set largest neighbors.  This is a legacy approach, probably not useful.
                if self.compute_largest_neighbor:
                    # Store convergence values, which are helpful for running simulations
                    windows = len(self.results[phase][method]['sem_matrix'])
                    self.results[phase][method]['largest_neighbor'] = np.ones([windows], np.float64) * -1.0
                    log.info(phase + ': computing largest_neighbor for '+method)
                    for i in range(windows):
                        if i == 0:
                            self.results[phase][method]['largest_neighbor'][i]\
                                = self.results[phase][method]['sem_matrix'][i][i+1]
                        elif i == windows - 1:
                            self.results[phase][method]['largest_neighbor'][i]\
                                = self.results[phase][method]['sem_matrix'][i][i-1]
                        else:
                            left = self.results[phase][method]['sem_matrix'][i][i - 1]
                            right = self.results[phase][method]['sem_matrix'][i][i + 1]
                            if left > right:
                                max_val = left
                            elif right > left:
                                max_val = right
                            else:
                                max_val = right
                            self.results[phase][method]['largest_neighbor'][i] = max_val
=======
                # Store endpoint free energy and SEM
                self.results[phase][method]['fe'] = self.results[phase][method]['fe_matrix'][0, -1]
                self.results[phase][method]['sem'] = self.results[phase][method]['sem_matrix'][0, -1]

                # Store convergence values, which are helpful for running simulations
                windows = len(self.results[phase][method]['sem_matrix'])
                self.results[phase][method]['convergence'] = np.ones([windows], np.float64) * -1.0
                self.results[phase][method]['ordered_convergence'] = np.ones([windows], np.float64) * -1.0
                log.info(phase + ': computing convergence for '+method)
                for i in range(windows):
                    if i == 0:
                        self.results[phase][method]['ordered_convergence'][i]\
                            = self.results[phase][method]['sem_matrix'][i][i+1]
                    elif i == windows - 1:
                        self.results[phase][method]['ordered_convergence'][i]\
                            = self.results[phase][method]['sem_matrix'][i][i-1]
                    else:
                        left = self.results[phase][method]['sem_matrix'][i][i - 1]
                        right = self.results[phase][method]['sem_matrix'][i][i + 1]
                        if left > right:
                            max_val = left
                        elif right > left:
                            max_val = right
                        else:
                            max_val = right
                        self.results[phase][method]['ordered_convergence'][i] = max_val

                self.results[phase][method]['convergence'] = \
                    [self.results[phase][method]['ordered_convergence'][i] for i in self.orders[phase]]

        # Niel: quick "hack" to make the release free energy negative,
        # so all the free energies can be added together and we get the
        # expected net \Delta G. This is NOT the place for this, but putting it
        # inside the two `for` loops doesn't work, because we go through method
        # first, then phase, so self.results['release'] doesn't exist until the third
        #  iteration.
        for method in self.methods:
            if self.results['release'][method]['fe'] is not None:
                self.results['release'][method]['fe'] *= -1.0
>>>>>>> 9944705c


    def compute_ref_state_work(self, restraints):
        """
        Compute the work to place a molecule at standard reference state conditions
        starting from a state defined by up to six restraints. (see ref_state_work for
        details)

        Parameters
        ----------
        restraints : list [r, theta, phi, alpha, beta, gamma]
            A list of paprika DAT_restraint objects in order of the six translational and
            orientational restraints needed to describe the configuration of one molecule
            relative to another. The six restraints are: r, theta, phi, alpha, beta, gamma.
            If any of these coordinates is not being restrained, use a None in place of a
            DAT_restraint object. (see ref_state_work for details on the six restraints)
        """

        if not restraints or restraints[0] is None:
            raise Exception('At minimum, a single distance restraint must be supplied to compute_ref_state_work')

        fcs = []
        targs = []

        for restraint in restraints:
            if restraint is None:
                fcs.append(None)
                targs.append(None)
            elif restraint.phase['release']['force_constants'] is not None:
                fcs.append( np.sort(restraint.phase['release']['force_constants'])[-1] )
                targs.append( np.sort(restraint.phase['release']['targets'])[-1] )
            elif restraint.phase['pull']['force_constants'] is not None:
                fcs.append( np.sort(restraint.phase['pull']['force_constants'])[-1] )
                targs.append( np.sort(restraint.phase['pull']['targets'])[-1] )
            else:
                raise Exception('Restraints should have pull or release values initialized in order to compute_ref_state_work')

        # Convert degrees to radians for theta, phi, alpha, beta, gamma
        for i in range(1,5):
            if targs[i] is not None:
                targs[i] = np.radians(targs[i])

        self.results['ref_state_work'] = ref_state_work(self.temperature,
                                                        fcs[0], targs[0],
                                                        fcs[1], targs[1],
                                                        fcs[2], targs[2],
                                                        fcs[3], targs[3],
                                                        fcs[4], targs[4],
                                                        fcs[5], targs[5])


def get_factors(n):
    """
    Return a list of integer factors for a number.
    """
    factors = []
    sqrt_n = int(round(np.sqrt(n) + 0.5))
    i = 1
    while i <= sqrt_n:
        if n % i == 0:
            factors.append(int(i))
            j = n / i
            if j != i:
                factors.append(int(j))
        i += 1
    return sorted(factors, key=int)


def get_nearest_max(n):
    """
    Return the number with the largest number of factors between n-100 and n.
    """
    num_factors = []
    max_factors = 0
    if n % 2 == 0:
        beg = n - 100
        end = n
    else:
        beg = n - 101
        end = n - 1
    if beg < 0:
        beg = 0
    for i in range(beg, end + 2, 2):
        num_factors = len(get_factors(i))
        if num_factors >= max_factors:
            max_factors = num_factors
            most_factors = i
    return most_factors


def get_block_sem(data_array):
    """
    Compute the standard error of the mean (SEM) for a data_array using the blocking method."
    """
    # Get the integer factors for the number of data points. These
    # are equivalent to the block sizes we will check.
    block_sizes = get_factors(len(data_array))

    # An array to store means for each block ... make it bigger than we need.
    block_means = np.zeros([block_sizes[-1]], np.float64)

    # Store the SEM for each block size, except the last two size for which
    # there will only be two or one blocks total and thus very noisy.
    sems = np.zeros([len(block_sizes) - 2], np.float64)

    # Check each block size except the last two.
    for size_idx in range(len(block_sizes) - 2):
        # Check each block, the number of which is conveniently found as
        # the other number of the factor pair in block_sizes
        num_blocks = block_sizes[-size_idx - 1]
        for blk_idx in range(num_blocks):
            # Find the index for beg and end of data points for each block
            data_beg_idx = blk_idx * block_sizes[size_idx]
            data_end_idx = (blk_idx + 1) * block_sizes[size_idx]
            # Compute the mean of this block and store in array
            block_means[blk_idx] = np.mean(data_array[data_beg_idx:data_end_idx])
        # Compute the standard deviation across all blocks, devide by num_blocks-1 for SEM
        sems[size_idx] = np.std(block_means[0:num_blocks], ddof=0) / np.sqrt(num_blocks - 1)
        # Hmm or should ddof=1? I think 0, see Flyvbjerg -----^

    # Return the max SEM found ... this is a conservative approach.
    return np.max(sems)


def get_subsampled_indices(N, g, conservative=False):
    """ Get subsampling indices. Adapted from pymbar's implementation. """

    # g should not be less than 1.0
    if g < 1.0:
        g = 1.0

    # if conservative, assume integer g and round up
    if conservative:
        g = np.ceil(g)

    # initialize
    indices = [0]
    g_idx = 1.0
    int_step = int(np.round(g_idx * g))

    while int_step < N:
        indices.append(int_step)
        g_idx += 1.0
        int_step = int(np.round(g_idx * g))

    return indices


def load_trajectory(window, trajectory, prmtop, single_prmtop=False):
    """Load a trajectory (or trajectories).

    Parameters:
    ----------
    window : {str}
        The simulation window to analyze
    trajectory : {str} or {list}
        The name or names of the trajectory
    prmtop : {str} or ParmEd AmberParm
        The parameters for the simulation
    single_prmtop : {bool}
        Whether a single `prmtop` is read for all windows
    Returns
    -------
    data : {np.array}
        The values for this restraint in this window
    """

    log.debug('Load trajectories from {}...'.format(window, trajectory))
    if isinstance(trajectory, str):
        trajectory_path = os.path.join(window, trajectory)
    elif isinstance(trajectory, list):
        trajectory_path = [os.path.join(window, i) for i in trajectory]
        log.debug('Received list of trajectories: {}'.format(trajectory_path))

    if isinstance(prmtop, str) and not single_prmtop:
        traj = pt.iterload(trajectory_path, os.path.join(window, prmtop))
    elif isinstance(prmtop, str) and single_prmtop:
        traj = pt.iterload(trajectory_path, os.path.join(prmtop))
    else:
        try:
            traj = pt.iterload(trajectory_path, prmtop)
        except:
            raise Exception('Tried to load `prmtop` object directly and failed.')

    log.debug('Loaded {} frames...'.format(traj.n_frames))

    return traj

def read_restraint_data(traj, restraint):
    """Given a trajectory and restraint, read the restraint values.

    Parameters:
    ----------
    traj : pytraj trajectory
        A trajectory, probably loaded by load_trajectory
    restraint : {DAT_restraint}
        The restraint to analyze

    Returns
    -------
    data : {np.array}
        The values for this restraint in this window
    """

    if restraint.mask1 and restraint.mask2 and not restraint.mask3 and not restraint.mask4:
        data = pt.distance(traj, ' '.join([restraint.mask1, restraint.mask2]))
    elif restraint.mask1 and restraint.mask2 and restraint.mask3 and not restraint.mask4:
        data = pt.angle(traj, ' '.join([restraint.mask1, restraint.mask2, restraint.mask3]))
    elif restraint.mask1 and restraint.mask2 and restraint.mask3 and restraint.mask4:
        data = pt.dihedral(traj, ' '.join([restraint.mask1, restraint.mask2, restraint.mask3, restraint.mask4]))
    return data

def ref_state_work(temperature,
                   r_fc,  r_tg,
                   th_fc, th_tg,
                   ph_fc, ph_tg,
                   a_fc,  a_tg,
                   b_fc,  b_tg,
                   g_fc,  g_tg):
    """
    Computes the free energy to release a molecule from some restrained translational
    and orientational configuration (relative to another molecule or lab frame) into
    the reference configuration: standard concentration (1.0/1660.5392 Angstom^3) and
    unrestrained orientational freedom (8*pi^2).  (See Euler angles)

    Assume two molecules (H and G). Three translational and three orientational degrees
    of freedom define their relative configuration. In order to match experimentally
    reported free energies, we often need to compute the work (free energy) of moving
    a molecule (G) from a restrained configuration relative to H into the experimental
    reference state (usually defined as 1 M, or 1 molecule per 1660.5 Angstrom^3)

    H3
      \        [a1]                [a2]
       H2-------H1-------<d1>-------G1-------G2
          {t1}           {t2}           {t3}   \
                                                G3

    Degrees of Freedom
    -----------------------------------------------------------------
     id   atoms        type, spherical coordinate/Euler angle
    -----------------------------------------------------------------
    <d1>: H1-G1         distance, r
    [a1]: H2-H1-G1      angle, theta
    {t1}: H3-H2-H1-G1   torsion, phi
    {t2}: H2-H1-G1-G2   torsion, alpha
    [a2]: H1-G1-G2      angle, beta
    {t3}: H1-G1-G2-G3   torsion, gamma

    Parameters
    ----------
    temperature : float
        temperature (K) at which the reference state calculation will take place
    r_fc, r_tg : float, float
        The distance, r, restraint force constant and target values (Angstrom, kcal/mol-Angstom^2). The target range lies within 0 to infinity.
    th_fc, th_tg : float, float
        The angle, theta, restraint force constant and target values (radian, kcal/mol-radian^2). The target range is 0 to pi.
    ph_fc, ph_tg : float, float
        The torsion, phi, restraint force constant and target values (radian, kcal/mol-radian^2). The target range is 0 to 2*pi.
    a_fc, a_tg : float, float
        The torsion, alpha, restraint force constant and target values (radian, kcal/mol-radian^2). The target range is 0 to 2*pi.
    b_fc, b_tg : float, float
        The angle, beta, restraint force constant and target values (radian, kcal/mol-radian^2). The target range is 0 to pi.
    g_fc, g_tg : float, float
        The angle, gamma, restraint force constant and target values (radian, kcal/mol-radian^2). The target range is 0 to 2*pi.

    """

    R = 1.987204118e-3 # kcal/mol-K, a.k.a. boltzman constant
    RT = R*temperature

    # Distance Integration Function
    def dist_int(RT, fc, targ):
        def potential(arange, RT, fc, targ):
            return (arange**2) * np.exp( (-1.0/RT)*fc*(arange - targ)**2 )
        arange = np.arange(0.0, 100.0, 0.0001)
        return np.trapz( potential(arange, RT, fc, targ), arange )

    # Angle Integration Function
    def ang_int(RT, fc, targ):
        def potential(arange, RT, fc, targ):
            return np.sin(arange) * np.exp( (-1.0/RT)*fc*(arange - targ)**2 )
        arange = np.arange(0.0, np.pi, 0.00005)
        return np.trapz( potential(arange, RT, fc, targ), arange )

    # Torsion Integration Function
    def tors_int(RT, fc, targ):
        def potential(arange, RT, fc, targ):
            return np.exp( (-1.0/RT)*fc*(arange - targ)**2 )
        # Note, because of periodicity, I'm gonna wrap +/- pi around targ for integration
        arange = np.arange(targ-np.pi, targ+np.pi, 0.00005)
        return np.trapz( potential(arange, RT, fc, targ), arange )

    # Distance restraint, r
    if None in [r_fc, r_tg]:
        raise Exception('Distance restraint info (r_fc, r_tg) must be specified')
    else:
        r_int  = dist_int( RT, r_fc,  r_tg  )

    # Angle restraint, theta
    if None in [th_fc, th_tg]:
        th_int = 2.0
    else:
        th_int = ang_int(  RT, th_fc, th_tg )

    # Torsion restraint, phi
    if None in [ph_fc, ph_tg]:
        ph_int = 2.0*np.pi
    else:
        ph_int = tors_int( RT, ph_fc, ph_tg )

    # Torsion restraint, alpha
    if None in [a_fc, a_tg]:
        a_int = 2.0*np.pi
    else:
        a_int  = tors_int( RT, a_fc,  a_tg  )

    # Angle restraint, beta
    if None in [b_fc, b_tg]:
        b_int = 2.0
    else:
        b_int  = ang_int(  RT, b_fc,  b_tg  )

    # Torsion restraint, gamma
    if None in [g_fc, g_tg]:
        g_int = 2.0*np.pi
    else:
        g_int  = tors_int( RT, g_fc,  g_tg  )

    # Concentration term
    trans = r_int * th_int * ph_int * (1.0/1660.5392)   # C^o = 1/V^o
    # Orientational term
    orient = a_int * b_int * g_int / (8.0*(np.pi**2))

    # Return the free energy
    return RT*np.log( trans * orient )

<<<<<<< HEAD
def integrate_bootstraps(x, ys, x_intp=None, matrix='full'):
    """
    Integrate bootstraps.

    Parameters
    ----------
    x : np.array of floats
        The x coordinate of the curve to be integrated.
    ys : np.array with shape = ( bootcycles, len(x) )
        Two dimensional array in which the first dimension is bootcycles and the second
        dimension contains the arrays of y values which correspond to the x values and will
        be used for integration.
    x_intp : np.array of floats
        An array which finely interpolates the x values. If not provided, it will be generated
        by adding 100 evenly spaced points between each x value. Default: None.
    matrix : string
        If 'full', the mean/sem integration is computed between x values. If 'diagonal',
        the mean/sem integration is computed between the first value and all other values,
        as well as the neighboring values to each value. If 'endpoints', the integration
        is computed between only the first and last x value.

    Returns
    -------
    avg_matrix : np.array of floats
        Matrix of the integration mean between each x value (as specified by 'matrix')
    sem_matrix : np.array of floats
        Matrix of the uncertainty (SEM) between each x value (as specified by 'matrix')

    """

    if matrix not in ['full', 'diagonal', 'endpoints']:
        raise Exception("Method "+str(matrix)+" not supported by the integrate_bootstraps function")

    num_x = len(x)
    
    # Prepare to store the index location of the x values in the x_intp array
    x_idxs = np.zeros([num_x], np.int32)

    # If not provided, generate x interpolation with 100 inpolated points between
    # each x value. Store the index locations of the x values in the x_intp array.
    if x_intp is None:
        x_intp = np.zeros([0], np.float64)
        for i in range(1, num_x):
            x_intp = np.append( x_intp, np.linspace(x[i-1], x[i], num=100, endpoint=False) )
            x_idxs = len(x_intp)
        # Tack on the final value onto the interpolation
        x_intp = np.append(x_intp, x[-1])
    # If x_intp is provided, find the locations of x values in x_intp
    else:
        i = 0
        for j in range(len(x_intp)):
            if np.isclose(x[i], x_intp[j]):
                x_idxs[i] = j
                i += 1
        if i != num_x:
            raise Exception("One or more x values seem to be missing in the x_intp array,"+
                            " or one of the lists is not monotonically increasing!")

    cycles = len(ys)

    # Setup array to store integration bootstraps
    int_matrix = np.zeros([num_x, num_x, cycles], np.float64)

    # Do the integration bootstraps. Originally, I had matrix=endpoints in the loop
    # below with everthing else, but I'll split it out here in case that's faster
    # due to avoiding the if statements.
    if matrix == 'endpoints':
        for cycle in range(cycles):
            intp_func = Akima1DInterpolator(x, ys[cycle])
            y_intp = intp_func(x_intp)
            for i in range(0, num_x):
                for j in range(i+1, num_x):
                    int_matrix[i, j, cycle] = np.trapz( y_intp, x_intp )
    else:
        for cycle in range(cycles):
            intp_func = Akima1DInterpolator(x, ys[cycle])
            y_intp = intp_func(x_intp)
            for i in range(0, num_x):
                for j in range(i+1, num_x):
                    if matrix == 'diagonal' and i != 0 and j - i > 1:
                        continue
#                    if matrix == 'endpoints' and i != 0 and j != num_x - 1:
#                        continue
                    beg = x_idxs[i]
                    end = x_idxs[j]
                    int_matrix[i, j, cycle] = np.trapz( y_intp[beg:end], x_intp[beg:end] )

    # Setup matrices to store the average/sem values.
    # Is it bad that the default is 0.0 rather than None?
    avg_matrix = np.zeros([num_x, num_x], np.float64)
    sem_matrix = np.zeros([num_x, num_x], np.float64)

    # Second pass to compute the mean and standard deviation.
    for i in range(0, num_x):
        for j in range(i+1, num_x):
            # If quick_ti_matrix, only populate first row and neighbors in matrix
            if matrix == 'diagonal' and i != 0 and j - i > 1:
                continue
            if matrix == 'endpoints' and i != 0 and j != num_x - 1:
                continue
            avg_matrix[i, j] = np.mean(int_matrix[i, j])
            avg_matrix[j, i] = -1.0*avg_matrix[i, j]
            sem_matrix[i, j] = np.std(int_matrix[i, j])
            sem_matrix[j, i] = sem_matrix[i, j]

    return avg_matrix, sem_matrix

=======
>>>>>>> 9944705c
<|MERGE_RESOLUTION|>--- conflicted
+++ resolved
@@ -5,10 +5,6 @@
 import pytraj as pt
 import pymbar
 from scipy.interpolate import Akima1DInterpolator
-<<<<<<< HEAD
-=======
-
->>>>>>> 9944705c
 
 class fe_calc(object):
     """
@@ -484,7 +480,6 @@
 
         log.debug('Running bootstrap calculations')
 
-<<<<<<< HEAD
         # Setup fractions. For simplicity, we'll always do this, even
         # if we're doing the total data, ie self.fractions=[1.0].
         self.results[phase][method]['fraction_fe_matrix'] = {}
@@ -562,41 +557,6 @@
     
                 # ROI
                 self.results[phase][method]['roi'][k] = deriv1 * deriv2            
-=======
-        # Bootstrap the integration
-        for bcyc in range(self.bootcycles):
-            interpolation = Akima1DInterpolator(dl_vals, dU_samples[:,bcyc])
-            y_spline = interpolation(x_spline)
-            for j in range(0,num_win):
-                for k in range(j+1,num_win):
-                    # If quick_ti_matrix, only do first row and neighbors in matrix
-                    if self.quick_ti_matrix and j != 0 and k-j > 1:
-                        continue
-                    if self.quicker_ti_matrix and j != 0 and k != num_win-1:
-                        continue
-                    beg = spline_idxs[j]
-                    end = spline_idxs[k]
-                    # Integrate
-                    int_matrix[j,k,bcyc] = int_sign*np.trapz( y_spline[beg:end], x_spline[beg:end] )
-
-        # Populate fe_matrix, sem_matrix
-        for j in range(0,num_win):
-            for k in range(j+1,num_win):
-                # If quick_ti_matrix, only populate first row and neighbors in matrix
-                if self.quick_ti_matrix and j != 0 and k-j > 1:
-                    fe_matrix[j, k] = None
-                    fe_matrix[k, j] = None
-                    sem_matrix[j, k] = None
-                    sem_matrix[k, j] = None
-                else:
-                    fe_matrix[j, k] = np.mean(int_matrix[j,k])
-                    fe_matrix[k, j] = -1.0*fe_matrix[j, k]
-                    sem_matrix[j, k] = np.std(int_matrix[j,k])
-                    sem_matrix[k, j] = sem_matrix[j, k]
-
-        return fe_matrix, sem_matrix
-
->>>>>>> 9944705c
 
     def compute_free_energy(self):
         """
@@ -619,11 +579,7 @@
                 if sum(self.changing_restraints[phase]) == 0:
                     log.debug('Skipping free energy calculation for %s' % phase)
                     continue
-<<<<<<< HEAD
                 prepared_data = self.prepare_data(phase)
-=======
-                prepared_data = self._prepare_data(phase)
->>>>>>> 9944705c
                 self.results[phase][method]['n_frames'] = np.sum(prepared_data[1])
 
                 log.debug("Running {} analysis on {} phase ...".format(method,phase))
@@ -636,7 +592,6 @@
                 else:
                     raise Exception("The method '{}' is not valid for compute_free_energy".format(method))
 
-<<<<<<< HEAD
                 # Store endpoint free energy and SEM for each fraction
                 self.results[phase][method]['fraction_n_frames'] = {}
                 self.results[phase][method]['fraction_fe'] = {}
@@ -650,8 +605,6 @@
 
                     self.results[phase][method]['fraction_sem'][fraction] \
                         = self.results[phase][method]['fraction_sem_matrix'][fraction][0, -1]
-
-#                    print(fraction, self.results[phase][method]['fraction_fe'][fraction],'(',self.results[phase][method]['fraction_sem'][fraction],')')
 
                 # Set these higher level (total) values, which will be slightly easier to access
                 max_fraction = np.max(self.fractions)
@@ -683,48 +636,6 @@
                             else:
                                 max_val = right
                             self.results[phase][method]['largest_neighbor'][i] = max_val
-=======
-                # Store endpoint free energy and SEM
-                self.results[phase][method]['fe'] = self.results[phase][method]['fe_matrix'][0, -1]
-                self.results[phase][method]['sem'] = self.results[phase][method]['sem_matrix'][0, -1]
-
-                # Store convergence values, which are helpful for running simulations
-                windows = len(self.results[phase][method]['sem_matrix'])
-                self.results[phase][method]['convergence'] = np.ones([windows], np.float64) * -1.0
-                self.results[phase][method]['ordered_convergence'] = np.ones([windows], np.float64) * -1.0
-                log.info(phase + ': computing convergence for '+method)
-                for i in range(windows):
-                    if i == 0:
-                        self.results[phase][method]['ordered_convergence'][i]\
-                            = self.results[phase][method]['sem_matrix'][i][i+1]
-                    elif i == windows - 1:
-                        self.results[phase][method]['ordered_convergence'][i]\
-                            = self.results[phase][method]['sem_matrix'][i][i-1]
-                    else:
-                        left = self.results[phase][method]['sem_matrix'][i][i - 1]
-                        right = self.results[phase][method]['sem_matrix'][i][i + 1]
-                        if left > right:
-                            max_val = left
-                        elif right > left:
-                            max_val = right
-                        else:
-                            max_val = right
-                        self.results[phase][method]['ordered_convergence'][i] = max_val
-
-                self.results[phase][method]['convergence'] = \
-                    [self.results[phase][method]['ordered_convergence'][i] for i in self.orders[phase]]
-
-        # Niel: quick "hack" to make the release free energy negative,
-        # so all the free energies can be added together and we get the
-        # expected net \Delta G. This is NOT the place for this, but putting it
-        # inside the two `for` loops doesn't work, because we go through method
-        # first, then phase, so self.results['release'] doesn't exist until the third
-        #  iteration.
-        for method in self.methods:
-            if self.results['release'][method]['fe'] is not None:
-                self.results['release'][method]['fe'] *= -1.0
->>>>>>> 9944705c
-
 
     def compute_ref_state_work(self, restraints):
         """
@@ -1060,7 +971,6 @@
     # Return the free energy
     return RT*np.log( trans * orient )
 
-<<<<<<< HEAD
 def integrate_bootstraps(x, ys, x_intp=None, matrix='full'):
     """
     Integrate bootstraps.
@@ -1142,8 +1052,6 @@
                 for j in range(i+1, num_x):
                     if matrix == 'diagonal' and i != 0 and j - i > 1:
                         continue
-#                    if matrix == 'endpoints' and i != 0 and j != num_x - 1:
-#                        continue
                     beg = x_idxs[i]
                     end = x_idxs[j]
                     int_matrix[i, j, cycle] = np.trapz( y_intp[beg:end], x_intp[beg:end] )
@@ -1167,6 +1075,3 @@
             sem_matrix[j, i] = sem_matrix[i, j]
 
     return avg_matrix, sem_matrix
-
-=======
->>>>>>> 9944705c
