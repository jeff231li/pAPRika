--- conflicted
+++ resolved
@@ -1,16 +1,10 @@
-import logging as log
 import os as os
 import re as re
 import subprocess as sp
-<<<<<<< HEAD
-=======
 import logging as log
 import numpy as np
 import parmed as pmd
->>>>>>> 0be57c2b
-
-import numpy as np
-import parmed as pmd
+
 
 N_A = 6.0221409 * 10 ** 23
 ANGSTROM_CUBED_TO_LITERS = 1 * 10 ** -27
@@ -732,7 +726,27 @@
                 )
             )
 
-<<<<<<< HEAD
+    def repartition_hydrogen_mass(self, options=None):
+        """
+        Repartitions the masses of Hydrogen atoms in the system by a factor 3 and 
+        overwrites the prmtop file: "self.output_path/self.output_prefix.prmtop"
+
+        Parameters
+        ----------
+        options : str
+            Optional keyword(s) for the repartitioning and following the 
+            parmed.tools.actions documentation the usage is '[<mass>] [dowater]'.
+
+        """
+
+        prmtop = os.path.join(self.output_path, self.output_prefix + ".prmtop")
+
+        structure = pmd.load_file(prmtop, structure=True)
+
+        pmd.tools.actions.HMassRepartition(structure, arg_list=options).execute()
+
+        structure.save(prmtop, overwrite=True)
+
     def add_dummy_to_plumed(self, serial=True):
         """
         Add dummy atom restraints to the plumed.dat file based on the
@@ -766,26 +780,4 @@
         else:
             raise Exception(
                 "ERROR: 'plumed.dat' file does not exists, please check your setup script"
-            )
-=======
-    def repartition_hydrogen_mass(self, options=None):
-        """
-        Repartitions the masses of Hydrogen atoms in the system by a factor 3 and 
-        overwrites the prmtop file: "self.output_path/self.output_prefix.prmtop"
-
-        Parameters
-        ----------
-        options : str
-            Optional keyword(s) for the repartitioning and following the 
-            parmed.tools.actions documentation the usage is '[<mass>] [dowater]'.
-
-        """
-
-        prmtop = os.path.join(self.output_path, self.output_prefix + ".prmtop")
-
-        structure = pmd.load_file(prmtop, structure=True)
-
-        pmd.tools.actions.HMassRepartition(structure, arg_list=options).execute()
-
-        structure.save(prmtop, overwrite=True)
->>>>>>> 0be57c2b
+            )